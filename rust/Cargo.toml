[package]
name = "automerge"
version = "1.0.0-rc1"
edition = "2021"

# See more keys and their definitions at https://doc.rust-lang.org/cargo/reference/manifest.html
[lib]
name = "automerge"
crate-type = ["cdylib"]

[dependencies]
<<<<<<< HEAD
pyo3 = "0.19.0"
=======
pyo3 = "0.22.0"
>>>>>>> 46a1be09
automerge = "0.5.11"
hex = "^0.4.3"
thiserror = "^1.0.16"<|MERGE_RESOLUTION|>--- conflicted
+++ resolved
@@ -9,11 +9,7 @@
 crate-type = ["cdylib"]
 
 [dependencies]
-<<<<<<< HEAD
-pyo3 = "0.19.0"
-=======
 pyo3 = "0.22.0"
->>>>>>> 46a1be09
 automerge = "0.5.11"
 hex = "^0.4.3"
 thiserror = "^1.0.16"